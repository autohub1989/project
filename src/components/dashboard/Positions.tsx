import React, { useEffect, useState, useRef } from 'react';
import { motion, AnimatePresence } from 'framer-motion';
import { 
  TrendingUp, TrendingDown, RefreshCw, Activity, DollarSign, 
  Target, BarChart3, AlertTriangle, Wifi, WifiOff, Eye, EyeOff,
<<<<<<< HEAD
  Zap, Clock, ArrowUpRight, ArrowDownRight, Briefcase, PieChart
=======
  Zap, Clock, ArrowUpRight, ArrowDownRight, Package, Layers
>>>>>>> bcc96316
} from 'lucide-react';
import { brokerAPI } from '../../services/api';
import toast from 'react-hot-toast';
import { format } from 'date-fns';

interface Position {
  tradingsymbol: string;
  exchange: string;
  instrument_token: number;
  product: string;
  quantity: number;
  overnight_quantity: number;
  multiplier: number;
  average_price: number;
  close_price: number;
  last_price: number;
  value: number;
  pnl: number;
  m2m: number;
  unrealised: number;
  realised: number;
  buy_quantity: number;
  buy_price: number;
  buy_value: number;
  sell_quantity: number;
  sell_price: number;
  sell_value: number;
  day_buy_quantity: number;
  day_buy_price: number;
  day_buy_value: number;
  day_sell_quantity: number;
  day_sell_price: number;
  day_sell_value: number;
  broker_name?: string;
  connection_id?: number;
  last_updated?: string;
}

interface Holding {
  tradingsymbol: string;
  exchange: string;
  instrument_token: number;
  isin: string;
  product: string;
  price: number;
  quantity: number;
  used_quantity: number;
  t1_quantity: number;
  realised_quantity: number;
  authorised_quantity: number;
  authorised_date: string;
  opening_quantity: number;
  collateral_quantity: number;
  collateral_type: string;
  discrepancy: boolean;
  average_price: number;
  last_price: number;
  close_price: number;
  pnl: number;
  day_change: number;
  day_change_percentage: number;
  broker_name?: string;
  connection_id?: number;
  last_updated?: string;
}

interface Holding {
  symbol: string;
  exchange: string;
  quantity: number;
  average_price: number;
  current_price: number;
  pnl: number;
  pnl_percentage: number;
  last_updated: string;
  broker_name: string;
  connection_id: number;
}

interface PnLSummary {
  total_pnl: number;
  total_investment: number;
  total_current_value: number;
  total_positions: number;
  profitable_positions: number;
  loss_positions: number;
  largest_gain: number;
  largest_loss: number;
}

const Positions: React.FC = () => {
  const [activeTab, setActiveTab] = useState<'positions' | 'holdings'>('positions');
  const [positions, setPositions] = useState<Position[]>([]);
  const [holdings, setHoldings] = useState<Holding[]>([]);
  const [pnlSummary, setPnlSummary] = useState<PnLSummary | null>(null);
  const [brokerConnections, setBrokerConnections] = useState<any[]>([]);
  const [selectedBroker, setSelectedBroker] = useState<string>('all');
  const [loading, setLoading] = useState(true);
  const [isLiveUpdating, setIsLiveUpdating] = useState(false);
  const [lastUpdateTime, setLastUpdateTime] = useState<Date | null>(null);
<<<<<<< HEAD
  const [positionUpdateInterval, setPositionUpdateInterval] = useState(5000); // 5 seconds
  const [holdingUpdateInterval, setHoldingUpdateInterval] = useState(3600000); // 1 hour
  const [showDetails, setShowDetails] = useState(false);
  const [connectionStatus, setConnectionStatus] = useState<{[key: number]: boolean}>({});
  const positionIntervalRef = useRef<NodeJS.Timeout | null>(null);
  const holdingIntervalRef = useRef<NodeJS.Timeout | null>(null);
=======
  const [updateInterval, setUpdateInterval] = useState(5000); // 5 seconds default
  const [showDetails, setShowDetails] = useState(false);
  const [connectionStatus, setConnectionStatus] = useState<{[key: number]: boolean}>({});
  const [nextUpdateIn, setNextUpdateIn] = useState(0);
  const intervalRef = useRef<NodeJS.Timeout | null>(null);
  const countdownRef = useRef<NodeJS.Timeout | null>(null);
>>>>>>> bcc96316
  const isComponentMounted = useRef(true);

  useEffect(() => {
    fetchInitialData();
    
    return () => {
      isComponentMounted.current = false;
      stopLiveUpdates();
      stopCountdown();
    };
  }, []);

  useEffect(() => {
    if (isLiveUpdating) {
      startLiveUpdates();
    } else {
      stopLiveUpdates();
    }
    
<<<<<<< HEAD
    return () => stopLiveUpdates();
  }, [isLiveUpdating, positionUpdateInterval, holdingUpdateInterval, selectedBroker, activeTab]);
=======
    return () => {
      stopLiveUpdates();
      stopCountdown();
    };
  }, [isLiveUpdating, updateInterval, selectedBroker, activeTab]);

  // Fetch data when tab changes
  useEffect(() => {
    if (brokerConnections.length > 0) {
      if (activeTab === 'positions') {
        fetchPositionsData();
      } else {
        fetchHoldingsData();
      }
    }
  }, [activeTab, selectedBroker]);
>>>>>>> bcc96316

  const fetchInitialData = async () => {
    try {
      setLoading(true);
      const connectionsResponse = await brokerAPI.getConnections();
      const activeConnections = connectionsResponse.data.connections.filter(
        (conn: any) => conn.is_active && conn.is_authenticated
      );
      setBrokerConnections(activeConnections);
      
      if (activeConnections.length > 0) {
        await Promise.all([
          fetchPositionsData(),
          fetchHoldingsData()
        ]);
      }
    } catch (error) {
      console.error('Failed to fetch initial data:', error);
      toast.error('Failed to load broker connections');
    } finally {
      setLoading(false);
    }
  };

  const fetchPositionsData = React.useCallback(async () => {
    try {
      const activeConnections = brokerConnections.filter(
        conn => selectedBroker === 'all' || conn.id.toString() === selectedBroker
      );

      if (activeConnections.length === 0) {
        setPositions([]);
        return;
      }

      const allPositions: Position[] = [];
      const connectionStatuses: {[key: number]: boolean} = {};

      for (const connection of activeConnections) {
        try {
          const response = await brokerAPI.getPositions(connection.id);
          connectionStatuses[connection.id] = true;
          
          if (response.data.positions && response.data.positions.length > 0) {
            const formattedPositions = response.data.positions.map((pos: any) => ({
              ...pos,
              broker_name: connection.broker_name,
              connection_id: connection.id,
              last_updated: new Date().toISOString()
            }));
            
            allPositions.push(...formattedPositions);
          }
        } catch (error) {
          console.error(`Failed to fetch positions from ${connection.broker_name}:`, error);
          connectionStatuses[connection.id] = false;
        }
      }

      // Filter out zero quantity positions
      const activePositions = allPositions.filter(pos => Math.abs(pos.quantity) > 0);
      
      setPositions(activePositions);
      setConnectionStatus(connectionStatuses);
      calculatePnLSummary(activePositions, holdings);
      setLastUpdateTime(new Date());
      
    } catch (error) {
      console.error('Failed to fetch positions:', error);
      if (isComponentMounted.current) {
        toast.error('Failed to fetch positions');
      }
    }
  }, [brokerConnections, selectedBroker, holdings]);

<<<<<<< HEAD
  const fetchHoldingsData = React.useCallback(async () => {
=======
  const fetchHoldingsData = async () => {
>>>>>>> bcc96316
    try {
      const activeConnections = brokerConnections.filter(
        conn => selectedBroker === 'all' || conn.id.toString() === selectedBroker
      );

      if (activeConnections.length === 0) {
        setHoldings([]);
<<<<<<< HEAD
=======
        setPnlSummary(null);
>>>>>>> bcc96316
        return;
      }

      const allHoldings: Holding[] = [];
      const connectionStatuses: {[key: number]: boolean} = {};

<<<<<<< HEAD
=======
      // Fetch holdings from each active broker connection
>>>>>>> bcc96316
      for (const connection of activeConnections) {
        try {
          const response = await brokerAPI.getHoldings(connection.id);
          connectionStatuses[connection.id] = true;
          
          if (response.data.holdings && response.data.holdings.length > 0) {
            const formattedHoldings = response.data.holdings.map((holding: any) => ({
<<<<<<< HEAD
              ...holding,
              broker_name: connection.broker_name,
              connection_id: connection.id,
              last_updated: new Date().toISOString()
=======
              symbol: holding.symbol || holding.tradingsymbol,
              exchange: holding.exchange || 'NSE',
              quantity: holding.quantity || 0,
              average_price: holding.average_price || holding.buy_price || holding.price || 0,
              current_price: holding.current_price || holding.last_price || holding.ltp || 0,
              pnl: holding.pnl || holding.unrealised || 0,
              pnl_percentage: holding.pnl_percentage || 0,
              last_updated: new Date().toISOString(),
              broker_name: connection.broker_name,
              connection_id: connection.id
>>>>>>> bcc96316
            }));
            
            allHoldings.push(...formattedHoldings);
          }
        } catch (error) {
          console.error(`Failed to fetch holdings from ${connection.broker_name}:`, error);
          connectionStatuses[connection.id] = false;
        }
      }

      // Filter out zero quantity holdings
      const activeHoldings = allHoldings.filter(holding => Math.abs(holding.quantity) > 0);
      
      setHoldings(activeHoldings);
<<<<<<< HEAD
      setConnectionStatus(prev => ({ ...prev, ...connectionStatuses }));
      calculatePnLSummary(positions, activeHoldings);
=======
      setConnectionStatus(connectionStatuses);
      calculatePnLSummary(activeHoldings);
>>>>>>> bcc96316
      setLastUpdateTime(new Date());
      
    } catch (error) {
      console.error('Failed to fetch holdings:', error);
      if (isComponentMounted.current) {
        toast.error('Failed to fetch holdings');
      }
<<<<<<< HEAD
=======
    }
  };

  const calculatePnLSummary = (data: (Position | Holding)[]) => {
    if (data.length === 0) {
      setPnlSummary(null);
      return;
>>>>>>> bcc96316
    }
  }, [brokerConnections, selectedBroker, positions]);

  const calculatePnLSummary = React.useCallback((positions: Position[], holdings: Holding[]) => {
    const summary: PnLSummary = {
      total_pnl: 0,
      total_investment: 0,
      total_current_value: 0,
<<<<<<< HEAD
      total_positions: positions.length + holdings.length,
=======
      total_positions: data.length,
>>>>>>> bcc96316
      profitable_positions: 0,
      loss_positions: 0,
      largest_gain: 0,
      largest_loss: 0
    };

<<<<<<< HEAD
    // Calculate for positions
    positions.forEach(pos => {
      const pnl = pos.pnl || pos.unrealised || 0;
      const investment = Math.abs(pos.quantity) * pos.average_price;
      const currentValue = Math.abs(pos.quantity) * pos.last_price;

      summary.total_pnl += pnl;
      summary.total_investment += investment;
      summary.total_current_value += currentValue;

      if (pnl > 0) {
        summary.profitable_positions++;
        summary.largest_gain = Math.max(summary.largest_gain, pnl);
      } else if (pnl < 0) {
        summary.loss_positions++;
        summary.largest_loss = Math.min(summary.largest_loss, pnl);
      }
    });

    // Calculate for holdings
    holdings.forEach(holding => {
      const pnl = holding.pnl || 0;
      const investment = holding.quantity * holding.average_price;
      const currentValue = holding.quantity * holding.last_price;
=======
    data.forEach(item => {
      const investment = Math.abs(item.quantity) * item.average_price;
      const currentValue = Math.abs(item.quantity) * item.current_price;
      const pnl = item.pnl || (currentValue - investment);
>>>>>>> bcc96316

      summary.total_pnl += pnl;
      summary.total_investment += investment;
      summary.total_current_value += currentValue;

      if (pnl > 0) {
        summary.profitable_positions++;
        summary.largest_gain = Math.max(summary.largest_gain, pnl);
      } else if (pnl < 0) {
        summary.loss_positions++;
        summary.largest_loss = Math.min(summary.largest_loss, pnl);
      }
    });

    setPnlSummary(summary);
  }, []);

<<<<<<< HEAD
  const startLiveUpdates = React.useCallback(() => {
    stopLiveUpdates();
=======
  const startLiveUpdates = () => {
    stopLiveUpdates(); // Clear any existing interval
    stopCountdown(); // Clear any existing countdown
>>>>>>> bcc96316
    
    if (brokerConnections.length === 0) {
      toast.error('No active broker connections to start live updates.');
      return;
    }
    
<<<<<<< HEAD
    // Start position updates (every 5 seconds by default)
    positionIntervalRef.current = setInterval(() => {
      if (isComponentMounted.current && (activeTab === 'positions' || activeTab === 'positions')) {
        fetchPositionsData();
=======
    // Start countdown
    setNextUpdateIn(updateInterval / 1000);
    startCountdown();
    
    intervalRef.current = setInterval(() => {
      if (isComponentMounted.current) {
        if (activeTab === 'positions') {
          fetchPositionsData();
        } else {
          fetchHoldingsData();
        }
        // Restart countdown
        setNextUpdateIn(updateInterval / 1000);
        startCountdown();
>>>>>>> bcc96316
      }
    }, positionUpdateInterval);

    // Start holding updates (every 1 hour by default)
    holdingIntervalRef.current = setInterval(() => {
      if (isComponentMounted.current && (activeTab === 'holdings' || activeTab === 'positions')) {
        fetchHoldingsData();
      }
    }, holdingUpdateInterval);
  }, [brokerConnections, positionUpdateInterval, holdingUpdateInterval, fetchPositionsData, fetchHoldingsData, activeTab]);

  const startCountdown = () => {
    stopCountdown();
    countdownRef.current = setInterval(() => {
      setNextUpdateIn(prev => {
        if (prev <= 1) {
          return 0;
        }
        return prev - 1;
      });
    }, 1000);
  };

  const stopLiveUpdates = () => {
    if (positionIntervalRef.current) {
      clearInterval(positionIntervalRef.current);
      positionIntervalRef.current = null;
    }
    if (holdingIntervalRef.current) {
      clearInterval(holdingIntervalRef.current);
      holdingIntervalRef.current = null;
    }
  };

  const stopCountdown = () => {
    if (countdownRef.current) {
      clearInterval(countdownRef.current);
      countdownRef.current = null;
    }
    setNextUpdateIn(0);
  };

  const toggleLiveUpdates = () => {
    setIsLiveUpdating(!isLiveUpdating);
    if (!isLiveUpdating) {
      toast.success(`Live updates started`);
    } else {
      toast.success('Live updates stopped');
    }
  };

  const handleManualRefresh = async () => {
    if (activeTab === 'positions') {
      await fetchPositionsData();
    } else {
      await fetchHoldingsData();
    }
<<<<<<< HEAD
    toast.success(`${activeTab} refreshed`);
=======
    toast.success(`${activeTab === 'positions' ? 'Positions' : 'Holdings'} refreshed`);
>>>>>>> bcc96316
  };

  const getPnLColor = (pnl: number) => {
    if (pnl > 0) return 'text-green-600';
    if (pnl < 0) return 'text-red-600';
    return 'text-bronze-600';
  };

  const getPnLBgColor = (pnl: number) => {
    if (pnl > 0) return 'bg-green-50 border-green-200';
    if (pnl < 0) return 'bg-red-50 border-red-200';
    return 'bg-gray-50 border-gray-200';
  };

  const formatCurrency = (amount: number) => {
    return new Intl.NumberFormat('en-IN', {
      style: 'currency',
      currency: 'INR',
      minimumFractionDigits: 2,
      maximumFractionDigits: 2
    }).format(amount);
  };

  const formatPercentage = (percentage: number) => {
    return `${percentage > 0 ? '+' : ''}${percentage.toFixed(2)}%`;
  };

  const currentData = activeTab === 'positions' ? positions : holdings;

  if (loading) {
    return (
      <div className="flex items-center justify-center h-64">
        <div className="animate-spin rounded-full h-12 w-12 border-b-2 border-amber-500"></div>
      </div>
    );
  }

  return (
    <div className="space-y-6">
      {/* Header with Controls */}
      <motion.div
        initial={{ opacity: 0, y: 20 }}
        animate={{ opacity: 1, y: 0 }}
        className="flex flex-col sm:flex-row sm:items-center sm:justify-between"
      >
        <div>
<<<<<<< HEAD
          <h1 className="text-2xl md:text-3xl font-bold text-bronze-800 flex items-center">
            <Activity className="w-8 h-8 mr-3 text-amber-600" />
            Portfolio Overview
          </h1>
          <p className="text-bronze-600 mt-1">
            Real-time positions and holdings directly from your broker accounts
          </p>
          {lastUpdateTime && (
            <p className="text-bronze-500 text-sm mt-1">
              Last updated: {format(lastUpdateTime, 'HH:mm:ss')}
            </p>
=======
          <h1 className="text-2xl md:text-3xl font-bold text-white flex items-center">
            <Activity className="w-8 h-8 mr-3 text-olive-400" />
            Live {activeTab === 'positions' ? 'Positions' : 'Holdings'}
          </h1>
          <p className="text-olive-200/70 mt-1">
            Real-time {activeTab} and P&L directly from your broker accounts
          </p>
          {lastUpdateTime && (
            <div className="flex items-center space-x-4 mt-1">
              <p className="text-olive-300/60 text-sm">
                Last updated: {format(lastUpdateTime, 'HH:mm:ss')}
              </p>
              {isLiveUpdating && nextUpdateIn > 0 && (
                <p className="text-green-400 text-sm flex items-center space-x-1">
                  <Clock className="w-3 h-3" />
                  <span>Next update in {nextUpdateIn}s</span>
                </p>
              )}
            </div>
>>>>>>> bcc96316
          )}
        </div>
        
        <div className="flex items-center space-x-3 mt-4 sm:mt-0">
          {/* Tab Switcher */}
          <div className="flex bg-dark-800/50 rounded-lg p-1 border border-olive-500/20">
            <button
              onClick={() => setActiveTab('positions')}
              className={`px-4 py-2 rounded-md text-sm font-medium transition-colors ${
                activeTab === 'positions'
                  ? 'bg-olive-600 text-white'
                  : 'text-olive-200 hover:text-white'
              }`}
            >
              <Activity className="w-4 h-4 inline mr-2" />
              Positions
            </button>
            <button
              onClick={() => setActiveTab('holdings')}
              className={`px-4 py-2 rounded-md text-sm font-medium transition-colors ${
                activeTab === 'holdings'
                  ? 'bg-olive-600 text-white'
                  : 'text-olive-200 hover:text-white'
              }`}
            >
              <Package className="w-4 h-4 inline mr-2" />
              Holdings
            </button>
          </div>

          {/* Broker Filter */}
          <select
            value={selectedBroker}
            onChange={(e) => setSelectedBroker(e.target.value)}
            className="px-4 py-2 bg-cream-50 border border-beige-200 rounded-lg text-bronze-800 focus:ring-2 focus:ring-amber-500 focus:border-transparent"
          >
            <option value="all">All Brokers</option>
            {brokerConnections.map(broker => (
              <option key={broker.id} value={broker.id.toString()}>
                {broker.broker_name.charAt(0).toUpperCase() + broker.broker_name.slice(1)}
                {connectionStatus[broker.id] === false && ' (Error)'}
              </option>
            ))}
          </select>

<<<<<<< HEAD
          {/* Update Intervals */}
          {activeTab === 'positions' && (
            <select
              value={positionUpdateInterval}
              onChange={(e) => setPositionUpdateInterval(Number(e.target.value))}
              className="px-3 py-2 bg-cream-50 border border-beige-200 rounded-lg text-bronze-800 text-sm focus:ring-2 focus:ring-amber-500 focus:border-transparent"
            >
              <option value={1000}>1s</option>
              <option value={3000}>3s</option>
              <option value={5000}>5s</option>
              <option value={10000}>10s</option>
              <option value={30000}>30s</option>
            </select>
          )}
=======
          {/* Update Interval */}
          <select
            value={updateInterval}
            onChange={(e) => setUpdateInterval(Number(e.target.value))}
            className="px-3 py-2 bg-dark-800/50 border border-olive-500/20 rounded-lg text-white text-sm focus:ring-2 focus:ring-olive-500 focus:border-transparent"
          >
            <option value={3000}>3s</option>
            <option value={5000}>5s</option>
            <option value={10000}>10s</option>
            <option value={30000}>30s</option>
            <option value={60000}>1m</option>
          </select>
>>>>>>> bcc96316

          {/* Manual Refresh */}
          <motion.button
            onClick={handleManualRefresh}
            whileHover={{ scale: 1.05 }}
            whileTap={{ scale: 0.95 }}
            className="flex items-center space-x-2 bg-amber-600 text-white px-4 py-2 rounded-lg hover:bg-amber-700 transition-colors"
          >
            <RefreshCw className="w-4 h-4" />
            <span>Refresh</span>
          </motion.button>

          {/* Live Updates Toggle */}
          <motion.button
            onClick={toggleLiveUpdates}
            whileHover={{ scale: 1.05 }}
            whileTap={{ scale: 0.95 }}
            className={`flex items-center space-x-2 px-4 py-2 rounded-lg font-medium transition-colors ${
              isLiveUpdating
                ? 'bg-green-600 text-white hover:bg-green-700'
                : 'bg-bronze-200 text-bronze-800 hover:bg-bronze-300'
            }`}
          >
            {isLiveUpdating ? (
              <>
                <Wifi className="w-4 h-4 animate-pulse" />
                <span>Live</span>
              </>
            ) : (
              <>
                <WifiOff className="w-4 h-4" />
                <span>Start Live</span>
              </>
            )}
          </motion.button>

          {/* Details Toggle */}
          <motion.button
            onClick={() => setShowDetails(!showDetails)}
            whileHover={{ scale: 1.05 }}
            whileTap={{ scale: 0.95 }}
            className="flex items-center space-x-2 bg-bronze-600 text-white px-4 py-2 rounded-lg hover:bg-bronze-700 transition-colors"
          >
            {showDetails ? <EyeOff className="w-4 h-4" /> : <Eye className="w-4 h-4" />}
            <span>{showDetails ? 'Hide' : 'Show'} Details</span>
          </motion.button>
        </div>
      </motion.div>

      {/* P&L Summary Cards */}
      {pnlSummary && (
        <motion.div
          initial={{ opacity: 0, y: 20 }}
          animate={{ opacity: 1, y: 0 }}
          transition={{ delay: 0.1 }}
          className="grid grid-cols-1 md:grid-cols-2 lg:grid-cols-4 gap-6"
        >
          <motion.div
            whileHover={{ scale: 1.02, rotateY: 2 }}
            className={`bg-white/80 backdrop-blur-xl rounded-2xl p-6 shadow-3d border ${getPnLBgColor(pnlSummary.total_pnl)}`}
          >
            <div className="flex items-center justify-between mb-4">
              <div className="w-12 h-12 bg-gradient-to-r from-amber-500 to-bronze-600 rounded-lg flex items-center justify-center">
                <DollarSign className="w-6 h-6 text-white" />
              </div>
              {pnlSummary.total_pnl > 0 ? (
                <ArrowUpRight className="w-5 h-5 text-green-600" />
              ) : (
                <ArrowDownRight className="w-5 h-5 text-red-600" />
              )}
            </div>
            <h3 className={`text-2xl font-bold mb-1 ${getPnLColor(pnlSummary.total_pnl)}`}>
              {formatCurrency(pnlSummary.total_pnl)}
            </h3>
            <p className="text-bronze-600">Total P&L</p>
            {isLiveUpdating && (
              <div className="mt-2 flex items-center space-x-1">
                <div className="w-2 h-2 bg-green-400 rounded-full animate-pulse"></div>
                <span className="text-xs text-green-600">Live</span>
              </div>
            )}
          </motion.div>

          <motion.div
            whileHover={{ scale: 1.02, rotateY: 2 }}
            className="bg-white/80 backdrop-blur-xl rounded-2xl p-6 shadow-3d border border-beige-200"
          >
            <div className="flex items-center justify-between mb-4">
              <div className="w-12 h-12 bg-gradient-to-r from-blue-500 to-blue-600 rounded-lg flex items-center justify-center">
                <Target className="w-6 h-6 text-white" />
              </div>
<<<<<<< HEAD
              <div className="text-bronze-600 text-sm font-medium">
                {pnlSummary.total_positions} items
=======
              <div className="text-olive-400 text-sm font-medium">
                {pnlSummary.total_positions} {activeTab}
>>>>>>> bcc96316
              </div>
            </div>
            <h3 className="text-2xl font-bold text-bronze-800 mb-1">
              {formatCurrency(pnlSummary.total_current_value)}
            </h3>
            <p className="text-bronze-600">Current Value</p>
          </motion.div>

          <motion.div
            whileHover={{ scale: 1.02, rotateY: 2 }}
            className="bg-white/80 backdrop-blur-xl rounded-2xl p-6 shadow-3d border border-beige-200"
          >
            <div className="flex items-center justify-between mb-4">
              <div className="w-12 h-12 bg-gradient-to-r from-green-500 to-green-600 rounded-lg flex items-center justify-center">
                <TrendingUp className="w-6 h-6 text-white" />
              </div>
              <div className="text-green-600 text-sm font-medium">
                {pnlSummary.profitable_positions} profitable
              </div>
            </div>
            <h3 className="text-2xl font-bold text-green-600 mb-1">
              {formatCurrency(pnlSummary.largest_gain)}
            </h3>
            <p className="text-bronze-600">Largest Gain</p>
          </motion.div>

          <motion.div
            whileHover={{ scale: 1.02, rotateY: 2 }}
            className="bg-white/80 backdrop-blur-xl rounded-2xl p-6 shadow-3d border border-beige-200"
          >
            <div className="flex items-center justify-between mb-4">
              <div className="w-12 h-12 bg-gradient-to-r from-red-500 to-red-600 rounded-lg flex items-center justify-center">
                <TrendingDown className="w-6 h-6 text-white" />
              </div>
              <div className="text-red-600 text-sm font-medium">
                {pnlSummary.loss_positions} in loss
              </div>
            </div>
            <h3 className="text-2xl font-bold text-red-600 mb-1">
              {formatCurrency(pnlSummary.largest_loss)}
            </h3>
            <p className="text-bronze-600">Largest Loss</p>
          </motion.div>
        </motion.div>
      )}

<<<<<<< HEAD
      {/* Tabs */}
=======
      {/* Data Table */}
>>>>>>> bcc96316
      <motion.div
        initial={{ opacity: 0, y: 20 }}
        animate={{ opacity: 1, y: 0 }}
        transition={{ delay: 0.2 }}
        className="bg-white/80 backdrop-blur-xl rounded-2xl shadow-3d border border-beige-200"
      >
<<<<<<< HEAD
        <div className="flex border-b border-beige-200">
          <motion.button
            onClick={() => setActiveTab('positions')}
            whileHover={{ scale: 1.02 }}
            whileTap={{ scale: 0.98 }}
            className={`flex-1 px-6 py-4 font-medium transition-colors flex items-center justify-center space-x-2 ${
              activeTab === 'positions'
                ? 'text-amber-600 border-b-2 border-amber-600 bg-amber-50'
                : 'text-bronze-600 hover:text-amber-600'
            }`}
          >
            <Activity className="w-5 h-5" />
            <span>Positions ({positions.length})</span>
            {isLiveUpdating && activeTab === 'positions' && (
              <div className="w-2 h-2 bg-green-400 rounded-full animate-pulse"></div>
=======
        <div className="p-6 border-b border-olive-500/10">
          <div className="flex items-center justify-between">
            <h2 className="text-xl font-bold text-white flex items-center">
              {activeTab === 'positions' ? (
                <BarChart3 className="w-6 h-6 mr-2 text-olive-400" />
              ) : (
                <Package className="w-6 h-6 mr-2 text-olive-400" />
              )}
              Live {activeTab === 'positions' ? 'Positions' : 'Holdings'} ({currentData.length})
            </h2>
            {isLiveUpdating && (
              <div className="flex items-center space-x-2 text-green-400">
                <div className="w-2 h-2 bg-green-400 rounded-full animate-pulse"></div>
                <span className="text-sm">
                  Updating every {updateInterval/1000}s
                  {nextUpdateIn > 0 && ` (next in ${nextUpdateIn}s)`}
                </span>
              </div>
>>>>>>> bcc96316
            )}
          </motion.button>
          
          <motion.button
            onClick={() => setActiveTab('holdings')}
            whileHover={{ scale: 1.02 }}
            whileTap={{ scale: 0.98 }}
            className={`flex-1 px-6 py-4 font-medium transition-colors flex items-center justify-center space-x-2 ${
              activeTab === 'holdings'
                ? 'text-amber-600 border-b-2 border-amber-600 bg-amber-50'
                : 'text-bronze-600 hover:text-amber-600'
            }`}
          >
            <Briefcase className="w-5 h-5" />
            <span>Holdings ({holdings.length})</span>
            {isLiveUpdating && activeTab === 'holdings' && (
              <div className="w-2 h-2 bg-blue-400 rounded-full animate-pulse"></div>
            )}
          </motion.button>
        </div>

<<<<<<< HEAD
        {/* Positions Tab Content */}
        <AnimatePresence mode="wait">
          {activeTab === 'positions' && (
            <motion.div
              key="positions"
              initial={{ opacity: 0, y: 20 }}
              animate={{ opacity: 1, y: 0 }}
              exit={{ opacity: 0, y: -20 }}
              transition={{ duration: 0.3 }}
            >
              {positions.length > 0 ? (
                <div className="overflow-x-auto">
                  <table className="w-full">
                    <thead className="bg-amber-50">
                      <tr>
                        <th className="text-left py-4 px-6 font-semibold text-bronze-800">Symbol</th>
                        <th className="text-left py-4 px-6 font-semibold text-bronze-800">Qty</th>
                        <th className="text-left py-4 px-6 font-semibold text-bronze-800">Avg Price</th>
                        <th className="text-left py-4 px-6 font-semibold text-bronze-800">LTP</th>
                        <th className="text-left py-4 px-6 font-semibold text-bronze-800">P&L</th>
                        <th className="text-left py-4 px-6 font-semibold text-bronze-800">P&L %</th>
                        {showDetails && (
                          <>
                            <th className="text-left py-4 px-6 font-semibold text-bronze-800">Value</th>
                            <th className="text-left py-4 px-6 font-semibold text-bronze-800">Product</th>
                            <th className="text-left py-4 px-6 font-semibold text-bronze-800">Broker</th>
                          </>
                        )}
                      </tr>
                    </thead>
                    <tbody>
                      <AnimatePresence>
                        {positions.map((position, index) => {
                          const pnl = position.pnl || position.unrealised || 0;
                          const pnlPercentage = position.average_price > 0 ? (pnl / (Math.abs(position.quantity) * position.average_price)) * 100 : 0;

                          return (
                            <motion.tr
                              key={`${position.tradingsymbol}-${position.connection_id}`}
                              initial={{ opacity: 0, y: 20 }}
                              animate={{ opacity: 1, y: 0 }}
                              exit={{ opacity: 0, y: -20 }}
                              transition={{ delay: index * 0.05 }}
                              className="border-b border-beige-100 hover:bg-amber-50/50 transition-colors"
                            >
                              <td className="py-4 px-6">
                                <div className="flex flex-col">
                                  <span className="font-medium text-bronze-800">{position.tradingsymbol}</span>
                                  <span className="text-xs text-bronze-600">{position.exchange}</span>
                                </div>
                              </td>
                              <td className="py-4 px-6">
                                <div className="flex items-center space-x-2">
                                  {position.quantity > 0 ? (
                                    <TrendingUp className="w-4 h-4 text-green-600" />
                                  ) : (
                                    <TrendingDown className="w-4 h-4 text-red-600" />
                                  )}
                                  <span className={`font-medium ${
                                    position.quantity > 0 ? 'text-green-600' : 'text-red-600'
                                  }`}>
                                    {Math.abs(position.quantity)}
                                  </span>
                                </div>
                              </td>
                              <td className="py-4 px-6 text-bronze-800">
                                {formatCurrency(position.average_price)}
                              </td>
                              <td className="py-4 px-6">
                                <div className="flex items-center space-x-2">
                                  <span className="text-bronze-800 font-medium">
                                    {formatCurrency(position.last_price)}
                                  </span>
                                  {isLiveUpdating && (
                                    <Zap className="w-3 h-3 text-yellow-500 animate-pulse" />
                                  )}
                                </div>
                              </td>
                              <td className="py-4 px-6">
                                <span className={`font-bold ${getPnLColor(pnl)}`}>
                                  {pnl > 0 ? '+' : ''}{formatCurrency(pnl)}
                                </span>
                              </td>
                              <td className="py-4 px-6">
                                <span className={`font-medium ${getPnLColor(pnl)}`}>
                                  {formatPercentage(pnlPercentage)}
                                </span>
                              </td>
                              {showDetails && (
                                <>
                                  <td className="py-4 px-6 text-bronze-800">
                                    {formatCurrency(position.value || (Math.abs(position.quantity) * position.last_price))}
                                  </td>
                                  <td className="py-4 px-6 text-bronze-800">
                                    {position.product}
                                  </td>
                                  <td className="py-4 px-6">
                                    <div className="flex items-center space-x-2">
                                      <span className="text-bronze-800 capitalize">
                                        {position.broker_name}
                                      </span>
                                      {connectionStatus[position.connection_id!] === false && (
                                        <AlertTriangle className="w-4 h-4 text-red-600" />
                                      )}
                                    </div>
                                  </td>
                                </>
                              )}
                            </motion.tr>
                          );
                        })}
                      </AnimatePresence>
                    </tbody>
                  </table>
                </div>
              ) : (
                <div className="text-center py-12">
                  <Activity className="w-16 h-16 text-amber-400/50 mx-auto mb-4" />
                  <h3 className="text-lg font-medium text-bronze-800 mb-2">No Active Positions</h3>
                  <p className="text-bronze-600">
                    {brokerConnections.length === 0 
                      ? 'Connect a broker account to see your positions'
                      : 'You currently have no open positions'
                    }
                  </p>
                </div>
              )}
            </motion.div>
          )}

          {/* Holdings Tab Content */}
          {activeTab === 'holdings' && (
            <motion.div
              key="holdings"
              initial={{ opacity: 0, y: 20 }}
              animate={{ opacity: 1, y: 0 }}
              exit={{ opacity: 0, y: -20 }}
              transition={{ duration: 0.3 }}
            >
              {holdings.length > 0 ? (
                <div className="overflow-x-auto">
                  <table className="w-full">
                    <thead className="bg-blue-50">
                      <tr>
                        <th className="text-left py-4 px-6 font-semibold text-bronze-800">Symbol</th>
                        <th className="text-left py-4 px-6 font-semibold text-bronze-800">Qty</th>
                        <th className="text-left py-4 px-6 font-semibold text-bronze-800">Avg Price</th>
                        <th className="text-left py-4 px-6 font-semibold text-bronze-800">LTP</th>
                        <th className="text-left py-4 px-6 font-semibold text-bronze-800">P&L</th>
                        <th className="text-left py-4 px-6 font-semibold text-bronze-800">Day Change</th>
                        {showDetails && (
                          <>
                            <th className="text-left py-4 px-6 font-semibold text-bronze-800">Value</th>
                            <th className="text-left py-4 px-6 font-semibold text-bronze-800">T1 Qty</th>
                            <th className="text-left py-4 px-6 font-semibold text-bronze-800">Broker</th>
                          </>
                        )}
                      </tr>
                    </thead>
                    <tbody>
                      <AnimatePresence>
                        {holdings.map((holding, index) => {
                          const pnl = holding.pnl || 0;
                          const dayChange = holding.day_change || 0;
                          const dayChangePercentage = holding.day_change_percentage || 0;

                          return (
                            <motion.tr
                              key={`${holding.tradingsymbol}-${holding.connection_id}`}
                              initial={{ opacity: 0, y: 20 }}
                              animate={{ opacity: 1, y: 0 }}
                              exit={{ opacity: 0, y: -20 }}
                              transition={{ delay: index * 0.05 }}
                              className="border-b border-beige-100 hover:bg-blue-50/50 transition-colors"
                            >
                              <td className="py-4 px-6">
                                <div className="flex flex-col">
                                  <span className="font-medium text-bronze-800">{holding.tradingsymbol}</span>
                                  <span className="text-xs text-bronze-600">{holding.exchange}</span>
                                </div>
                              </td>
                              <td className="py-4 px-6">
                                <div className="flex flex-col">
                                  <span className="font-medium text-bronze-800">{holding.quantity}</span>
                                  {holding.used_quantity > 0 && (
                                    <span className="text-xs text-amber-600">Used: {holding.used_quantity}</span>
                                  )}
                                </div>
                              </td>
                              <td className="py-4 px-6 text-bronze-800">
                                {formatCurrency(holding.average_price)}
                              </td>
                              <td className="py-4 px-6">
                                <div className="flex items-center space-x-2">
                                  <span className="text-bronze-800 font-medium">
                                    {formatCurrency(holding.last_price)}
                                  </span>
                                  {isLiveUpdating && (
                                    <Clock className="w-3 h-3 text-blue-500 animate-pulse" />
                                  )}
                                </div>
                              </td>
                              <td className="py-4 px-6">
                                <span className={`font-bold ${getPnLColor(pnl)}`}>
                                  {pnl > 0 ? '+' : ''}{formatCurrency(pnl)}
                                </span>
                              </td>
                              <td className="py-4 px-6">
                                <div className="flex flex-col">
                                  <span className={`font-medium ${getPnLColor(dayChange)}`}>
                                    {dayChange > 0 ? '+' : ''}{formatCurrency(dayChange)}
                                  </span>
                                  <span className={`text-xs ${getPnLColor(dayChange)}`}>
                                    {formatPercentage(dayChangePercentage)}
                                  </span>
                                </div>
                              </td>
                              {showDetails && (
                                <>
                                  <td className="py-4 px-6 text-bronze-800">
                                    {formatCurrency(holding.quantity * holding.last_price)}
                                  </td>
                                  <td className="py-4 px-6 text-bronze-800">
                                    {holding.t1_quantity}
                                  </td>
                                  <td className="py-4 px-6">
                                    <div className="flex items-center space-x-2">
                                      <span className="text-bronze-800 capitalize">
                                        {holding.broker_name}
                                      </span>
                                      {connectionStatus[holding.connection_id!] === false && (
                                        <AlertTriangle className="w-4 h-4 text-red-600" />
                                      )}
                                    </div>
                                  </td>
                                </>
                              )}
                            </motion.tr>
                          );
                        })}
                      </AnimatePresence>
                    </tbody>
                  </table>
                </div>
              ) : (
                <div className="text-center py-12">
                  <Briefcase className="w-16 h-16 text-blue-400/50 mx-auto mb-4" />
                  <h3 className="text-lg font-medium text-bronze-800 mb-2">No Holdings</h3>
                  <p className="text-bronze-600">
                    {brokerConnections.length === 0 
                      ? 'Connect a broker account to see your holdings'
                      : 'You currently have no holdings'
                    }
                  </p>
                </div>
              )}
            </motion.div>
          )}
        </AnimatePresence>
=======
        {currentData.length > 0 ? (
          <div className="overflow-x-auto">
            <table className="w-full">
              <thead className="bg-olive-800/20">
                <tr>
                  <th className="text-left py-4 px-6 font-semibold text-olive-200">Symbol</th>
                  <th className="text-left py-4 px-6 font-semibold text-olive-200">Qty</th>
                  <th className="text-left py-4 px-6 font-semibold text-olive-200">Avg Price</th>
                  <th className="text-left py-4 px-6 font-semibold text-olive-200">Current Price</th>
                  <th className="text-left py-4 px-6 font-semibold text-olive-200">P&L</th>
                  <th className="text-left py-4 px-6 font-semibold text-olive-200">P&L %</th>
                  {showDetails && (
                    <>
                      <th className="text-left py-4 px-6 font-semibold text-olive-200">Investment</th>
                      <th className="text-left py-4 px-6 font-semibold text-olive-200">Current Value</th>
                      <th className="text-left py-4 px-6 font-semibold text-olive-200">Broker</th>
                    </>
                  )}
                </tr>
              </thead>
              <tbody>
                <AnimatePresence>
                  {currentData.map((item, index) => {
                    const investment = Math.abs(item.quantity) * item.average_price;
                    const currentValue = Math.abs(item.quantity) * item.current_price;
                    const calculatedPnL = item.pnl || (currentValue - investment);
                    const pnlPercentage = investment > 0 ? (calculatedPnL / investment) * 100 : 0;

                    return (
                      <motion.tr
                        key={`${item.symbol}-${item.connection_id}`}
                        initial={{ opacity: 0, y: 20 }}
                        animate={{ opacity: 1, y: 0 }}
                        exit={{ opacity: 0, y: -20 }}
                        transition={{ delay: index * 0.05 }}
                        className="border-b border-olive-500/10 hover:bg-olive-800/10 transition-colors"
                      >
                        <td className="py-4 px-6">
                          <div className="flex flex-col">
                            <span className="font-medium text-white">{item.symbol}</span>
                            <span className="text-xs text-olive-200/70">{item.exchange}</span>
                          </div>
                        </td>
                        <td className="py-4 px-6">
                          <div className="flex items-center space-x-2">
                            {activeTab === 'positions' && (item as Position).quantity > 0 ? (
                              <TrendingUp className="w-4 h-4 text-green-400" />
                            ) : activeTab === 'positions' && (item as Position).quantity < 0 ? (
                              <TrendingDown className="w-4 h-4 text-red-400" />
                            ) : (
                              <Layers className="w-4 h-4 text-blue-400" />
                            )}
                            <span className={`font-medium ${
                              activeTab === 'positions' 
                                ? (item as Position).quantity > 0 ? 'text-green-400' : 'text-red-400'
                                : 'text-blue-400'
                            }`}>
                              {Math.abs(item.quantity)}
                            </span>
                          </div>
                        </td>
                        <td className="py-4 px-6 text-olive-200">
                          {formatCurrency(item.average_price)}
                        </td>
                        <td className="py-4 px-6">
                          <div className="flex items-center space-x-2">
                            <span className="text-white font-medium">
                              {formatCurrency(item.current_price)}
                            </span>
                            {isLiveUpdating && (
                              <Zap className="w-3 h-3 text-yellow-400 animate-pulse" />
                            )}
                          </div>
                        </td>
                        <td className="py-4 px-6">
                          <span className={`font-bold ${getPnLColor(calculatedPnL)}`}>
                            {calculatedPnL > 0 ? '+' : ''}{formatCurrency(calculatedPnL)}
                          </span>
                        </td>
                        <td className="py-4 px-6">
                          <span className={`font-medium ${getPnLColor(calculatedPnL)}`}>
                            {formatPercentage(pnlPercentage)}
                          </span>
                        </td>
                        {showDetails && (
                          <>
                            <td className="py-4 px-6 text-olive-200">
                              {formatCurrency(investment)}
                            </td>
                            <td className="py-4 px-6 text-olive-200">
                              {formatCurrency(currentValue)}
                            </td>
                            <td className="py-4 px-6">
                              <div className="flex items-center space-x-2">
                                <span className="text-olive-200 capitalize">
                                  {item.broker_name}
                                </span>
                                {connectionStatus[item.connection_id] === false && (
                                  <AlertTriangle className="w-4 h-4 text-red-400" />
                                )}
                              </div>
                            </td>
                          </>
                        )}
                      </motion.tr>
                    );
                  })}
                </AnimatePresence>
              </tbody>
            </table>
          </div>
        ) : (
          <div className="text-center py-12">
            {activeTab === 'positions' ? (
              <Activity className="w-16 h-16 text-olive-400/50 mx-auto mb-4" />
            ) : (
              <Package className="w-16 h-16 text-olive-400/50 mx-auto mb-4" />
            )}
            <h3 className="text-lg font-medium text-white mb-2">
              No Active {activeTab === 'positions' ? 'Positions' : 'Holdings'}
            </h3>
            <p className="text-olive-200/70">
              {brokerConnections.length === 0 
                ? 'Connect a broker account to see your data'
                : `You currently have no ${activeTab}`
              }
            </p>
          </div>
        )}
>>>>>>> bcc96316
      </motion.div>

      {/* Connection Status */}
      {brokerConnections.length > 0 && (
        <motion.div
          initial={{ opacity: 0, y: 20 }}
          animate={{ opacity: 1, y: 0 }}
          transition={{ delay: 0.3 }}
          className="bg-white/60 backdrop-blur-xl rounded-xl p-4 border border-beige-200"
        >
          <h3 className="text-sm font-medium text-bronze-800 mb-3">Broker Connection Status</h3>
          <div className="grid grid-cols-1 md:grid-cols-3 gap-4">
            {brokerConnections.map(broker => (
              <div key={broker.id} className="flex items-center space-x-3">
                <div className={`w-3 h-3 rounded-full ${
                  connectionStatus[broker.id] === false 
                    ? 'bg-red-400' 
                    : 'bg-green-400 animate-pulse'
                }`}></div>
                <span className="text-bronze-800 capitalize">{broker.broker_name}</span>
                {connectionStatus[broker.id] === false && (
                  <span className="text-xs text-red-600">Connection Error</span>
                )}
                {isLiveUpdating && connectionStatus[broker.id] !== false && (
                  <span className="text-xs text-green-600">
                    {activeTab === 'positions' ? `${positionUpdateInterval/1000}s` : '1h'} updates
                  </span>
                )}
              </div>
            ))}
          </div>
        </motion.div>
      )}
    </div>
  );
};

export default Positions;<|MERGE_RESOLUTION|>--- conflicted
+++ resolved
@@ -3,11 +3,7 @@
 import { 
   TrendingUp, TrendingDown, RefreshCw, Activity, DollarSign, 
   Target, BarChart3, AlertTriangle, Wifi, WifiOff, Eye, EyeOff,
-<<<<<<< HEAD
-  Zap, Clock, ArrowUpRight, ArrowDownRight, Briefcase, PieChart
-=======
-  Zap, Clock, ArrowUpRight, ArrowDownRight, Package, Layers
->>>>>>> bcc96316
+  Zap, Clock, ArrowUpRight, ArrowDownRight
 } from 'lucide-react';
 import { brokerAPI } from '../../services/api';
 import toast from 'react-hot-toast';
@@ -108,21 +104,10 @@
   const [loading, setLoading] = useState(true);
   const [isLiveUpdating, setIsLiveUpdating] = useState(false);
   const [lastUpdateTime, setLastUpdateTime] = useState<Date | null>(null);
-<<<<<<< HEAD
-  const [positionUpdateInterval, setPositionUpdateInterval] = useState(5000); // 5 seconds
-  const [holdingUpdateInterval, setHoldingUpdateInterval] = useState(3600000); // 1 hour
+  const [updateInterval, setUpdateInterval] = useState(3000); // 3 seconds default
   const [showDetails, setShowDetails] = useState(false);
   const [connectionStatus, setConnectionStatus] = useState<{[key: number]: boolean}>({});
-  const positionIntervalRef = useRef<NodeJS.Timeout | null>(null);
-  const holdingIntervalRef = useRef<NodeJS.Timeout | null>(null);
-=======
-  const [updateInterval, setUpdateInterval] = useState(5000); // 5 seconds default
-  const [showDetails, setShowDetails] = useState(false);
-  const [connectionStatus, setConnectionStatus] = useState<{[key: number]: boolean}>({});
-  const [nextUpdateIn, setNextUpdateIn] = useState(0);
   const intervalRef = useRef<NodeJS.Timeout | null>(null);
-  const countdownRef = useRef<NodeJS.Timeout | null>(null);
->>>>>>> bcc96316
   const isComponentMounted = useRef(true);
 
   useEffect(() => {
@@ -142,27 +127,8 @@
       stopLiveUpdates();
     }
     
-<<<<<<< HEAD
     return () => stopLiveUpdates();
-  }, [isLiveUpdating, positionUpdateInterval, holdingUpdateInterval, selectedBroker, activeTab]);
-=======
-    return () => {
-      stopLiveUpdates();
-      stopCountdown();
-    };
-  }, [isLiveUpdating, updateInterval, selectedBroker, activeTab]);
-
-  // Fetch data when tab changes
-  useEffect(() => {
-    if (brokerConnections.length > 0) {
-      if (activeTab === 'positions') {
-        fetchPositionsData();
-      } else {
-        fetchHoldingsData();
-      }
-    }
-  }, [activeTab, selectedBroker]);
->>>>>>> bcc96316
+  }, [isLiveUpdating, updateInterval, selectedBroker]);
 
   const fetchInitialData = async () => {
     try {
@@ -238,32 +204,15 @@
     }
   }, [brokerConnections, selectedBroker, holdings]);
 
-<<<<<<< HEAD
-  const fetchHoldingsData = React.useCallback(async () => {
-=======
-  const fetchHoldingsData = async () => {
->>>>>>> bcc96316
-    try {
-      const activeConnections = brokerConnections.filter(
-        conn => selectedBroker === 'all' || conn.id.toString() === selectedBroker
-      );
-
-      if (activeConnections.length === 0) {
-        setHoldings([]);
-<<<<<<< HEAD
-=======
-        setPnlSummary(null);
->>>>>>> bcc96316
-        return;
-      }
+  const calculatePnLSummary = (positions: Position[]) => {
+    if (positions.length === 0) {
+      setPnlSummary(null);
+      return;
+    }
 
       const allHoldings: Holding[] = [];
       const connectionStatuses: {[key: number]: boolean} = {};
 
-<<<<<<< HEAD
-=======
-      // Fetch holdings from each active broker connection
->>>>>>> bcc96316
       for (const connection of activeConnections) {
         try {
           const response = await brokerAPI.getHoldings(connection.id);
@@ -271,23 +220,10 @@
           
           if (response.data.holdings && response.data.holdings.length > 0) {
             const formattedHoldings = response.data.holdings.map((holding: any) => ({
-<<<<<<< HEAD
               ...holding,
               broker_name: connection.broker_name,
               connection_id: connection.id,
               last_updated: new Date().toISOString()
-=======
-              symbol: holding.symbol || holding.tradingsymbol,
-              exchange: holding.exchange || 'NSE',
-              quantity: holding.quantity || 0,
-              average_price: holding.average_price || holding.buy_price || holding.price || 0,
-              current_price: holding.current_price || holding.last_price || holding.ltp || 0,
-              pnl: holding.pnl || holding.unrealised || 0,
-              pnl_percentage: holding.pnl_percentage || 0,
-              last_updated: new Date().toISOString(),
-              broker_name: connection.broker_name,
-              connection_id: connection.id
->>>>>>> bcc96316
             }));
             
             allHoldings.push(...formattedHoldings);
@@ -302,13 +238,8 @@
       const activeHoldings = allHoldings.filter(holding => Math.abs(holding.quantity) > 0);
       
       setHoldings(activeHoldings);
-<<<<<<< HEAD
       setConnectionStatus(prev => ({ ...prev, ...connectionStatuses }));
       calculatePnLSummary(positions, activeHoldings);
-=======
-      setConnectionStatus(connectionStatuses);
-      calculatePnLSummary(activeHoldings);
->>>>>>> bcc96316
       setLastUpdateTime(new Date());
       
     } catch (error) {
@@ -316,16 +247,6 @@
       if (isComponentMounted.current) {
         toast.error('Failed to fetch holdings');
       }
-<<<<<<< HEAD
-=======
-    }
-  };
-
-  const calculatePnLSummary = (data: (Position | Holding)[]) => {
-    if (data.length === 0) {
-      setPnlSummary(null);
-      return;
->>>>>>> bcc96316
     }
   }, [brokerConnections, selectedBroker, positions]);
 
@@ -334,23 +255,17 @@
       total_pnl: 0,
       total_investment: 0,
       total_current_value: 0,
-<<<<<<< HEAD
-      total_positions: positions.length + holdings.length,
-=======
-      total_positions: data.length,
->>>>>>> bcc96316
+      total_positions: positions.length,
       profitable_positions: 0,
       loss_positions: 0,
       largest_gain: 0,
       largest_loss: 0
     };
 
-<<<<<<< HEAD
-    // Calculate for positions
     positions.forEach(pos => {
-      const pnl = pos.pnl || pos.unrealised || 0;
       const investment = Math.abs(pos.quantity) * pos.average_price;
-      const currentValue = Math.abs(pos.quantity) * pos.last_price;
+      const currentValue = Math.abs(pos.quantity) * pos.current_price;
+      const pnl = pos.pnl || (currentValue - investment) * (pos.quantity > 0 ? 1 : -1);
 
       summary.total_pnl += pnl;
       summary.total_investment += investment;
@@ -365,90 +280,19 @@
       }
     });
 
-    // Calculate for holdings
-    holdings.forEach(holding => {
-      const pnl = holding.pnl || 0;
-      const investment = holding.quantity * holding.average_price;
-      const currentValue = holding.quantity * holding.last_price;
-=======
-    data.forEach(item => {
-      const investment = Math.abs(item.quantity) * item.average_price;
-      const currentValue = Math.abs(item.quantity) * item.current_price;
-      const pnl = item.pnl || (currentValue - investment);
->>>>>>> bcc96316
-
-      summary.total_pnl += pnl;
-      summary.total_investment += investment;
-      summary.total_current_value += currentValue;
-
-      if (pnl > 0) {
-        summary.profitable_positions++;
-        summary.largest_gain = Math.max(summary.largest_gain, pnl);
-      } else if (pnl < 0) {
-        summary.loss_positions++;
-        summary.largest_loss = Math.min(summary.largest_loss, pnl);
-      }
-    });
-
     setPnlSummary(summary);
   }, []);
 
-<<<<<<< HEAD
-  const startLiveUpdates = React.useCallback(() => {
-    stopLiveUpdates();
-=======
   const startLiveUpdates = () => {
     stopLiveUpdates(); // Clear any existing interval
-    stopCountdown(); // Clear any existing countdown
->>>>>>> bcc96316
     
-    if (brokerConnections.length === 0) {
-      toast.error('No active broker connections to start live updates.');
-      return;
-    }
-    
-<<<<<<< HEAD
-    // Start position updates (every 5 seconds by default)
-    positionIntervalRef.current = setInterval(() => {
-      if (isComponentMounted.current && (activeTab === 'positions' || activeTab === 'positions')) {
-        fetchPositionsData();
-=======
-    // Start countdown
-    setNextUpdateIn(updateInterval / 1000);
-    startCountdown();
+    if (brokerConnections.length === 0) return;
     
     intervalRef.current = setInterval(() => {
       if (isComponentMounted.current) {
-        if (activeTab === 'positions') {
-          fetchPositionsData();
-        } else {
-          fetchHoldingsData();
-        }
-        // Restart countdown
-        setNextUpdateIn(updateInterval / 1000);
-        startCountdown();
->>>>>>> bcc96316
+        fetchPositionsData();
       }
-    }, positionUpdateInterval);
-
-    // Start holding updates (every 1 hour by default)
-    holdingIntervalRef.current = setInterval(() => {
-      if (isComponentMounted.current && (activeTab === 'holdings' || activeTab === 'positions')) {
-        fetchHoldingsData();
-      }
-    }, holdingUpdateInterval);
-  }, [brokerConnections, positionUpdateInterval, holdingUpdateInterval, fetchPositionsData, fetchHoldingsData, activeTab]);
-
-  const startCountdown = () => {
-    stopCountdown();
-    countdownRef.current = setInterval(() => {
-      setNextUpdateIn(prev => {
-        if (prev <= 1) {
-          return 0;
-        }
-        return prev - 1;
-      });
-    }, 1000);
+    }, updateInterval);
   };
 
   const stopLiveUpdates = () => {
@@ -480,16 +324,8 @@
   };
 
   const handleManualRefresh = async () => {
-    if (activeTab === 'positions') {
-      await fetchPositionsData();
-    } else {
-      await fetchHoldingsData();
-    }
-<<<<<<< HEAD
-    toast.success(`${activeTab} refreshed`);
-=======
-    toast.success(`${activeTab === 'positions' ? 'Positions' : 'Holdings'} refreshed`);
->>>>>>> bcc96316
+    await fetchPositionsData();
+    toast.success('Positions refreshed');
   };
 
   const getPnLColor = (pnl: number) => {
@@ -536,39 +372,17 @@
         className="flex flex-col sm:flex-row sm:items-center sm:justify-between"
       >
         <div>
-<<<<<<< HEAD
-          <h1 className="text-2xl md:text-3xl font-bold text-bronze-800 flex items-center">
-            <Activity className="w-8 h-8 mr-3 text-amber-600" />
-            Portfolio Overview
+          <h1 className="text-2xl md:text-3xl font-bold text-white flex items-center">
+            <Activity className="w-8 h-8 mr-3 text-olive-400" />
+            Live Positions
           </h1>
-          <p className="text-bronze-600 mt-1">
-            Real-time positions and holdings directly from your broker accounts
+          <p className="text-olive-200/70 mt-1">
+            Real-time positions and P&L directly from your broker accounts
           </p>
           {lastUpdateTime && (
-            <p className="text-bronze-500 text-sm mt-1">
+            <p className="text-olive-300/60 text-sm mt-1">
               Last updated: {format(lastUpdateTime, 'HH:mm:ss')}
             </p>
-=======
-          <h1 className="text-2xl md:text-3xl font-bold text-white flex items-center">
-            <Activity className="w-8 h-8 mr-3 text-olive-400" />
-            Live {activeTab === 'positions' ? 'Positions' : 'Holdings'}
-          </h1>
-          <p className="text-olive-200/70 mt-1">
-            Real-time {activeTab} and P&L directly from your broker accounts
-          </p>
-          {lastUpdateTime && (
-            <div className="flex items-center space-x-4 mt-1">
-              <p className="text-olive-300/60 text-sm">
-                Last updated: {format(lastUpdateTime, 'HH:mm:ss')}
-              </p>
-              {isLiveUpdating && nextUpdateIn > 0 && (
-                <p className="text-green-400 text-sm flex items-center space-x-1">
-                  <Clock className="w-3 h-3" />
-                  <span>Next update in {nextUpdateIn}s</span>
-                </p>
-              )}
-            </div>
->>>>>>> bcc96316
           )}
         </div>
         
@@ -614,35 +428,18 @@
             ))}
           </select>
 
-<<<<<<< HEAD
-          {/* Update Intervals */}
-          {activeTab === 'positions' && (
-            <select
-              value={positionUpdateInterval}
-              onChange={(e) => setPositionUpdateInterval(Number(e.target.value))}
-              className="px-3 py-2 bg-cream-50 border border-beige-200 rounded-lg text-bronze-800 text-sm focus:ring-2 focus:ring-amber-500 focus:border-transparent"
-            >
-              <option value={1000}>1s</option>
-              <option value={3000}>3s</option>
-              <option value={5000}>5s</option>
-              <option value={10000}>10s</option>
-              <option value={30000}>30s</option>
-            </select>
-          )}
-=======
           {/* Update Interval */}
           <select
             value={updateInterval}
             onChange={(e) => setUpdateInterval(Number(e.target.value))}
             className="px-3 py-2 bg-dark-800/50 border border-olive-500/20 rounded-lg text-white text-sm focus:ring-2 focus:ring-olive-500 focus:border-transparent"
           >
+            <option value={1000}>1s</option>
             <option value={3000}>3s</option>
             <option value={5000}>5s</option>
             <option value={10000}>10s</option>
             <option value={30000}>30s</option>
-            <option value={60000}>1m</option>
           </select>
->>>>>>> bcc96316
 
           {/* Manual Refresh */}
           <motion.button
@@ -734,13 +531,8 @@
               <div className="w-12 h-12 bg-gradient-to-r from-blue-500 to-blue-600 rounded-lg flex items-center justify-center">
                 <Target className="w-6 h-6 text-white" />
               </div>
-<<<<<<< HEAD
-              <div className="text-bronze-600 text-sm font-medium">
-                {pnlSummary.total_positions} items
-=======
               <div className="text-olive-400 text-sm font-medium">
-                {pnlSummary.total_positions} {activeTab}
->>>>>>> bcc96316
+                {pnlSummary.total_positions} positions
               </div>
             </div>
             <h3 className="text-2xl font-bold text-bronze-800 mb-1">
@@ -787,336 +579,29 @@
         </motion.div>
       )}
 
-<<<<<<< HEAD
-      {/* Tabs */}
-=======
-      {/* Data Table */}
->>>>>>> bcc96316
+      {/* Positions Table */}
       <motion.div
         initial={{ opacity: 0, y: 20 }}
         animate={{ opacity: 1, y: 0 }}
         transition={{ delay: 0.2 }}
         className="bg-white/80 backdrop-blur-xl rounded-2xl shadow-3d border border-beige-200"
       >
-<<<<<<< HEAD
-        <div className="flex border-b border-beige-200">
-          <motion.button
-            onClick={() => setActiveTab('positions')}
-            whileHover={{ scale: 1.02 }}
-            whileTap={{ scale: 0.98 }}
-            className={`flex-1 px-6 py-4 font-medium transition-colors flex items-center justify-center space-x-2 ${
-              activeTab === 'positions'
-                ? 'text-amber-600 border-b-2 border-amber-600 bg-amber-50'
-                : 'text-bronze-600 hover:text-amber-600'
-            }`}
-          >
-            <Activity className="w-5 h-5" />
-            <span>Positions ({positions.length})</span>
-            {isLiveUpdating && activeTab === 'positions' && (
-              <div className="w-2 h-2 bg-green-400 rounded-full animate-pulse"></div>
-=======
         <div className="p-6 border-b border-olive-500/10">
           <div className="flex items-center justify-between">
             <h2 className="text-xl font-bold text-white flex items-center">
-              {activeTab === 'positions' ? (
-                <BarChart3 className="w-6 h-6 mr-2 text-olive-400" />
-              ) : (
-                <Package className="w-6 h-6 mr-2 text-olive-400" />
-              )}
-              Live {activeTab === 'positions' ? 'Positions' : 'Holdings'} ({currentData.length})
+              <BarChart3 className="w-6 h-6 mr-2 text-olive-400" />
+              Live Positions ({positions.length})
             </h2>
             {isLiveUpdating && (
               <div className="flex items-center space-x-2 text-green-400">
                 <div className="w-2 h-2 bg-green-400 rounded-full animate-pulse"></div>
-                <span className="text-sm">
-                  Updating every {updateInterval/1000}s
-                  {nextUpdateIn > 0 && ` (next in ${nextUpdateIn}s)`}
-                </span>
-              </div>
->>>>>>> bcc96316
-            )}
-          </motion.button>
-          
-          <motion.button
-            onClick={() => setActiveTab('holdings')}
-            whileHover={{ scale: 1.02 }}
-            whileTap={{ scale: 0.98 }}
-            className={`flex-1 px-6 py-4 font-medium transition-colors flex items-center justify-center space-x-2 ${
-              activeTab === 'holdings'
-                ? 'text-amber-600 border-b-2 border-amber-600 bg-amber-50'
-                : 'text-bronze-600 hover:text-amber-600'
-            }`}
-          >
-            <Briefcase className="w-5 h-5" />
-            <span>Holdings ({holdings.length})</span>
-            {isLiveUpdating && activeTab === 'holdings' && (
-              <div className="w-2 h-2 bg-blue-400 rounded-full animate-pulse"></div>
+                <span className="text-sm">Updating every {updateInterval/1000}s</span>
+              </div>
             )}
           </motion.button>
         </div>
 
-<<<<<<< HEAD
-        {/* Positions Tab Content */}
-        <AnimatePresence mode="wait">
-          {activeTab === 'positions' && (
-            <motion.div
-              key="positions"
-              initial={{ opacity: 0, y: 20 }}
-              animate={{ opacity: 1, y: 0 }}
-              exit={{ opacity: 0, y: -20 }}
-              transition={{ duration: 0.3 }}
-            >
-              {positions.length > 0 ? (
-                <div className="overflow-x-auto">
-                  <table className="w-full">
-                    <thead className="bg-amber-50">
-                      <tr>
-                        <th className="text-left py-4 px-6 font-semibold text-bronze-800">Symbol</th>
-                        <th className="text-left py-4 px-6 font-semibold text-bronze-800">Qty</th>
-                        <th className="text-left py-4 px-6 font-semibold text-bronze-800">Avg Price</th>
-                        <th className="text-left py-4 px-6 font-semibold text-bronze-800">LTP</th>
-                        <th className="text-left py-4 px-6 font-semibold text-bronze-800">P&L</th>
-                        <th className="text-left py-4 px-6 font-semibold text-bronze-800">P&L %</th>
-                        {showDetails && (
-                          <>
-                            <th className="text-left py-4 px-6 font-semibold text-bronze-800">Value</th>
-                            <th className="text-left py-4 px-6 font-semibold text-bronze-800">Product</th>
-                            <th className="text-left py-4 px-6 font-semibold text-bronze-800">Broker</th>
-                          </>
-                        )}
-                      </tr>
-                    </thead>
-                    <tbody>
-                      <AnimatePresence>
-                        {positions.map((position, index) => {
-                          const pnl = position.pnl || position.unrealised || 0;
-                          const pnlPercentage = position.average_price > 0 ? (pnl / (Math.abs(position.quantity) * position.average_price)) * 100 : 0;
-
-                          return (
-                            <motion.tr
-                              key={`${position.tradingsymbol}-${position.connection_id}`}
-                              initial={{ opacity: 0, y: 20 }}
-                              animate={{ opacity: 1, y: 0 }}
-                              exit={{ opacity: 0, y: -20 }}
-                              transition={{ delay: index * 0.05 }}
-                              className="border-b border-beige-100 hover:bg-amber-50/50 transition-colors"
-                            >
-                              <td className="py-4 px-6">
-                                <div className="flex flex-col">
-                                  <span className="font-medium text-bronze-800">{position.tradingsymbol}</span>
-                                  <span className="text-xs text-bronze-600">{position.exchange}</span>
-                                </div>
-                              </td>
-                              <td className="py-4 px-6">
-                                <div className="flex items-center space-x-2">
-                                  {position.quantity > 0 ? (
-                                    <TrendingUp className="w-4 h-4 text-green-600" />
-                                  ) : (
-                                    <TrendingDown className="w-4 h-4 text-red-600" />
-                                  )}
-                                  <span className={`font-medium ${
-                                    position.quantity > 0 ? 'text-green-600' : 'text-red-600'
-                                  }`}>
-                                    {Math.abs(position.quantity)}
-                                  </span>
-                                </div>
-                              </td>
-                              <td className="py-4 px-6 text-bronze-800">
-                                {formatCurrency(position.average_price)}
-                              </td>
-                              <td className="py-4 px-6">
-                                <div className="flex items-center space-x-2">
-                                  <span className="text-bronze-800 font-medium">
-                                    {formatCurrency(position.last_price)}
-                                  </span>
-                                  {isLiveUpdating && (
-                                    <Zap className="w-3 h-3 text-yellow-500 animate-pulse" />
-                                  )}
-                                </div>
-                              </td>
-                              <td className="py-4 px-6">
-                                <span className={`font-bold ${getPnLColor(pnl)}`}>
-                                  {pnl > 0 ? '+' : ''}{formatCurrency(pnl)}
-                                </span>
-                              </td>
-                              <td className="py-4 px-6">
-                                <span className={`font-medium ${getPnLColor(pnl)}`}>
-                                  {formatPercentage(pnlPercentage)}
-                                </span>
-                              </td>
-                              {showDetails && (
-                                <>
-                                  <td className="py-4 px-6 text-bronze-800">
-                                    {formatCurrency(position.value || (Math.abs(position.quantity) * position.last_price))}
-                                  </td>
-                                  <td className="py-4 px-6 text-bronze-800">
-                                    {position.product}
-                                  </td>
-                                  <td className="py-4 px-6">
-                                    <div className="flex items-center space-x-2">
-                                      <span className="text-bronze-800 capitalize">
-                                        {position.broker_name}
-                                      </span>
-                                      {connectionStatus[position.connection_id!] === false && (
-                                        <AlertTriangle className="w-4 h-4 text-red-600" />
-                                      )}
-                                    </div>
-                                  </td>
-                                </>
-                              )}
-                            </motion.tr>
-                          );
-                        })}
-                      </AnimatePresence>
-                    </tbody>
-                  </table>
-                </div>
-              ) : (
-                <div className="text-center py-12">
-                  <Activity className="w-16 h-16 text-amber-400/50 mx-auto mb-4" />
-                  <h3 className="text-lg font-medium text-bronze-800 mb-2">No Active Positions</h3>
-                  <p className="text-bronze-600">
-                    {brokerConnections.length === 0 
-                      ? 'Connect a broker account to see your positions'
-                      : 'You currently have no open positions'
-                    }
-                  </p>
-                </div>
-              )}
-            </motion.div>
-          )}
-
-          {/* Holdings Tab Content */}
-          {activeTab === 'holdings' && (
-            <motion.div
-              key="holdings"
-              initial={{ opacity: 0, y: 20 }}
-              animate={{ opacity: 1, y: 0 }}
-              exit={{ opacity: 0, y: -20 }}
-              transition={{ duration: 0.3 }}
-            >
-              {holdings.length > 0 ? (
-                <div className="overflow-x-auto">
-                  <table className="w-full">
-                    <thead className="bg-blue-50">
-                      <tr>
-                        <th className="text-left py-4 px-6 font-semibold text-bronze-800">Symbol</th>
-                        <th className="text-left py-4 px-6 font-semibold text-bronze-800">Qty</th>
-                        <th className="text-left py-4 px-6 font-semibold text-bronze-800">Avg Price</th>
-                        <th className="text-left py-4 px-6 font-semibold text-bronze-800">LTP</th>
-                        <th className="text-left py-4 px-6 font-semibold text-bronze-800">P&L</th>
-                        <th className="text-left py-4 px-6 font-semibold text-bronze-800">Day Change</th>
-                        {showDetails && (
-                          <>
-                            <th className="text-left py-4 px-6 font-semibold text-bronze-800">Value</th>
-                            <th className="text-left py-4 px-6 font-semibold text-bronze-800">T1 Qty</th>
-                            <th className="text-left py-4 px-6 font-semibold text-bronze-800">Broker</th>
-                          </>
-                        )}
-                      </tr>
-                    </thead>
-                    <tbody>
-                      <AnimatePresence>
-                        {holdings.map((holding, index) => {
-                          const pnl = holding.pnl || 0;
-                          const dayChange = holding.day_change || 0;
-                          const dayChangePercentage = holding.day_change_percentage || 0;
-
-                          return (
-                            <motion.tr
-                              key={`${holding.tradingsymbol}-${holding.connection_id}`}
-                              initial={{ opacity: 0, y: 20 }}
-                              animate={{ opacity: 1, y: 0 }}
-                              exit={{ opacity: 0, y: -20 }}
-                              transition={{ delay: index * 0.05 }}
-                              className="border-b border-beige-100 hover:bg-blue-50/50 transition-colors"
-                            >
-                              <td className="py-4 px-6">
-                                <div className="flex flex-col">
-                                  <span className="font-medium text-bronze-800">{holding.tradingsymbol}</span>
-                                  <span className="text-xs text-bronze-600">{holding.exchange}</span>
-                                </div>
-                              </td>
-                              <td className="py-4 px-6">
-                                <div className="flex flex-col">
-                                  <span className="font-medium text-bronze-800">{holding.quantity}</span>
-                                  {holding.used_quantity > 0 && (
-                                    <span className="text-xs text-amber-600">Used: {holding.used_quantity}</span>
-                                  )}
-                                </div>
-                              </td>
-                              <td className="py-4 px-6 text-bronze-800">
-                                {formatCurrency(holding.average_price)}
-                              </td>
-                              <td className="py-4 px-6">
-                                <div className="flex items-center space-x-2">
-                                  <span className="text-bronze-800 font-medium">
-                                    {formatCurrency(holding.last_price)}
-                                  </span>
-                                  {isLiveUpdating && (
-                                    <Clock className="w-3 h-3 text-blue-500 animate-pulse" />
-                                  )}
-                                </div>
-                              </td>
-                              <td className="py-4 px-6">
-                                <span className={`font-bold ${getPnLColor(pnl)}`}>
-                                  {pnl > 0 ? '+' : ''}{formatCurrency(pnl)}
-                                </span>
-                              </td>
-                              <td className="py-4 px-6">
-                                <div className="flex flex-col">
-                                  <span className={`font-medium ${getPnLColor(dayChange)}`}>
-                                    {dayChange > 0 ? '+' : ''}{formatCurrency(dayChange)}
-                                  </span>
-                                  <span className={`text-xs ${getPnLColor(dayChange)}`}>
-                                    {formatPercentage(dayChangePercentage)}
-                                  </span>
-                                </div>
-                              </td>
-                              {showDetails && (
-                                <>
-                                  <td className="py-4 px-6 text-bronze-800">
-                                    {formatCurrency(holding.quantity * holding.last_price)}
-                                  </td>
-                                  <td className="py-4 px-6 text-bronze-800">
-                                    {holding.t1_quantity}
-                                  </td>
-                                  <td className="py-4 px-6">
-                                    <div className="flex items-center space-x-2">
-                                      <span className="text-bronze-800 capitalize">
-                                        {holding.broker_name}
-                                      </span>
-                                      {connectionStatus[holding.connection_id!] === false && (
-                                        <AlertTriangle className="w-4 h-4 text-red-600" />
-                                      )}
-                                    </div>
-                                  </td>
-                                </>
-                              )}
-                            </motion.tr>
-                          );
-                        })}
-                      </AnimatePresence>
-                    </tbody>
-                  </table>
-                </div>
-              ) : (
-                <div className="text-center py-12">
-                  <Briefcase className="w-16 h-16 text-blue-400/50 mx-auto mb-4" />
-                  <h3 className="text-lg font-medium text-bronze-800 mb-2">No Holdings</h3>
-                  <p className="text-bronze-600">
-                    {brokerConnections.length === 0 
-                      ? 'Connect a broker account to see your holdings'
-                      : 'You currently have no holdings'
-                    }
-                  </p>
-                </div>
-              )}
-            </motion.div>
-          )}
-        </AnimatePresence>
-=======
-        {currentData.length > 0 ? (
+        {positions.length > 0 ? (
           <div className="overflow-x-auto">
             <table className="w-full">
               <thead className="bg-olive-800/20">
@@ -1138,15 +623,15 @@
               </thead>
               <tbody>
                 <AnimatePresence>
-                  {currentData.map((item, index) => {
-                    const investment = Math.abs(item.quantity) * item.average_price;
-                    const currentValue = Math.abs(item.quantity) * item.current_price;
-                    const calculatedPnL = item.pnl || (currentValue - investment);
+                  {positions.map((position, index) => {
+                    const investment = Math.abs(position.quantity) * position.average_price;
+                    const currentValue = Math.abs(position.quantity) * position.current_price;
+                    const calculatedPnL = position.pnl || (currentValue - investment) * (position.quantity > 0 ? 1 : -1);
                     const pnlPercentage = investment > 0 ? (calculatedPnL / investment) * 100 : 0;
 
                     return (
                       <motion.tr
-                        key={`${item.symbol}-${item.connection_id}`}
+                        key={`${position.symbol}-${position.connection_id}`}
                         initial={{ opacity: 0, y: 20 }}
                         animate={{ opacity: 1, y: 0 }}
                         exit={{ opacity: 0, y: -20 }}
@@ -1155,35 +640,31 @@
                       >
                         <td className="py-4 px-6">
                           <div className="flex flex-col">
-                            <span className="font-medium text-white">{item.symbol}</span>
-                            <span className="text-xs text-olive-200/70">{item.exchange}</span>
+                            <span className="font-medium text-white">{position.symbol}</span>
+                            <span className="text-xs text-olive-200/70">{position.exchange}</span>
                           </div>
                         </td>
                         <td className="py-4 px-6">
                           <div className="flex items-center space-x-2">
-                            {activeTab === 'positions' && (item as Position).quantity > 0 ? (
+                            {position.quantity > 0 ? (
                               <TrendingUp className="w-4 h-4 text-green-400" />
-                            ) : activeTab === 'positions' && (item as Position).quantity < 0 ? (
+                            ) : (
                               <TrendingDown className="w-4 h-4 text-red-400" />
-                            ) : (
-                              <Layers className="w-4 h-4 text-blue-400" />
                             )}
                             <span className={`font-medium ${
-                              activeTab === 'positions' 
-                                ? (item as Position).quantity > 0 ? 'text-green-400' : 'text-red-400'
-                                : 'text-blue-400'
+                              position.quantity > 0 ? 'text-green-400' : 'text-red-400'
                             }`}>
-                              {Math.abs(item.quantity)}
+                              {Math.abs(position.quantity)}
                             </span>
                           </div>
                         </td>
                         <td className="py-4 px-6 text-olive-200">
-                          {formatCurrency(item.average_price)}
+                          {formatCurrency(position.average_price)}
                         </td>
                         <td className="py-4 px-6">
                           <div className="flex items-center space-x-2">
                             <span className="text-white font-medium">
-                              {formatCurrency(item.current_price)}
+                              {formatCurrency(position.current_price)}
                             </span>
                             {isLiveUpdating && (
                               <Zap className="w-3 h-3 text-yellow-400 animate-pulse" />
@@ -1211,9 +692,9 @@
                             <td className="py-4 px-6">
                               <div className="flex items-center space-x-2">
                                 <span className="text-olive-200 capitalize">
-                                  {item.broker_name}
+                                  {position.broker_name}
                                 </span>
-                                {connectionStatus[item.connection_id] === false && (
+                                {connectionStatus[position.connection_id] === false && (
                                   <AlertTriangle className="w-4 h-4 text-red-400" />
                                 )}
                               </div>
@@ -1229,23 +710,16 @@
           </div>
         ) : (
           <div className="text-center py-12">
-            {activeTab === 'positions' ? (
-              <Activity className="w-16 h-16 text-olive-400/50 mx-auto mb-4" />
-            ) : (
-              <Package className="w-16 h-16 text-olive-400/50 mx-auto mb-4" />
-            )}
-            <h3 className="text-lg font-medium text-white mb-2">
-              No Active {activeTab === 'positions' ? 'Positions' : 'Holdings'}
-            </h3>
+            <Activity className="w-16 h-16 text-olive-400/50 mx-auto mb-4" />
+            <h3 className="text-lg font-medium text-white mb-2">No Active Positions</h3>
             <p className="text-olive-200/70">
               {brokerConnections.length === 0 
-                ? 'Connect a broker account to see your data'
-                : `You currently have no ${activeTab}`
+                ? 'Connect a broker account to see your positions'
+                : 'You currently have no open positions'
               }
             </p>
           </div>
         )}
->>>>>>> bcc96316
       </motion.div>
 
       {/* Connection Status */}
